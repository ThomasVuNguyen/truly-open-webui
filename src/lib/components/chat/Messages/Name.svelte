--- conflicted
+++ resolved
@@ -1,7 +1,3 @@
-<<<<<<< HEAD
-<div class=" self-center font-bold mb-0.5 capitalize line-clamp-1 contents">
-=======
-<div class=" self-center font-bold mb-0.5 line-clamp-1">
->>>>>>> e29a999d
+<div class=" self-center font-bold mb-0.5 line-clamp-1 contents">
 	<slot />
 </div>